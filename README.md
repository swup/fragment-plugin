--- conflicted
+++ resolved
@@ -58,26 +58,6 @@
           // Rule 2: Opening an overlay (after clicking one of the users)
           from: ["/users/", "/users/filter/:filter"],
           to: "/user/:user",
-<<<<<<< HEAD
-          direction: "forwards",
-          fragments: ["#user-overlay"],
-          name: "overlay",
-        },
-        {
-          // Rule 3: Between the a user detail page and the root or any filtered state
-          from: [
-            "/users/",
-            "/users/filter/:filter"
-          ],
-          to: "/user/:user",
-          direction: "backwards",
-          fragments: ["#user-overlay", "#users-list"],
-          name: "overlay",
-        },
-        {
-          // Rule 4: Between user detail pages
-          from: "/user/:user", // can also be a string for simple cases like this
-=======
           replace: ["#user-overlay"],
           name: "openOverlay",
         },
@@ -92,7 +72,6 @@
         {
           // Rule 3: Between user detail pages
           from: "/user/:user",
->>>>>>> bd3be795
           to: "/user/:user",
           replace: ["#user-overlay__content"],
           name: "switchUser"
@@ -135,56 +114,9 @@
 html[data-fragment-visit=closeOverlay].is-animating .transition-overlay {
   opacity: 0;
 }
-<<<<<<< HEAD
-/* Special case for opening an overlay, making use of data-fragment-direction */
-html[data-fragment-visit=overlay][data-fragment-direction=forwards].is-leaving .transition-overlay,
-html[data-fragment-visit=overlay][data-fragment-direction=backwards].is-rendering .transition-overlay {
-  transition-duration: 10ms;
-}
-
-```
-
-## Notes
-
-### Rule Matching
-
-- By default, rules are being matched in **both** directions, forwards as well as backwards. This can be customized by adding an option `direction` with either `forwards` or `backwards`
-- The first matching rule in your rules array will be used for the current transition
-
-### Fragments
-
-- The fragments from the selected rule need to be present in **both the current and the incoming document**
-- For each `fragments` entry, the first matching element in the DOM will be selected
-- You can opt-out from replacing a fragment by giving both the incoming and current fragment the same `data-fragment-hash`
-
-## Animations for fragments
-
-During fragment visits, the attribute `[data-fragment-visit]` will be added to the `html` tag
-- If the selected rule has a `name` (e.g. "my-route"), it will be reflected as `[data-fragment-visit="my-route"]`
-- If the selected rule matches only in one direction, that will be reflected in the attribute `[data-fragment-direction=forwards]` or `[data-fragment-direction=backwards]`
-- If the selected rute matches in both directions, `[data-fragment-direction]` will not be set
-
-## Advanced
-
-#### Persisting unchanged fragments
-
-In more complex scenarios, the rules might not be enough to describe all possible navigation paths.
-
-Rule 3, for example, will always replace both the overlay as well as the list.
-To persist the list if it hasn't changed, we can add a globally unique attribute `data-fragment-hash` to the element.
-
-You could, for example, use a hash of the page's URL where the fragment is being rendered. In PHP, this could look something like this:
-
-```php
-<div id="characters" data-fragment-hash="<?= md5($_SERVER['REQUEST_URI']) ?>"><!-- ... --></div>
-```
-
-The plugin will check for `data-fragment-hash` on both the incoming as well as the current fragment, and if they are identical, ignore the keep the current version of the fragment unchanged.
-=======
 html[data-fragment-visit=openOverlay].is-leaving .transition-overlay,
 html[data-fragment-visit=closeOverlay].is-rendering .transition-overlay {
   transition-duration: 10ms;
 }
 
-```
->>>>>>> bd3be795
+```