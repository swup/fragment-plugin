# Swup Fragment Plugin

A [swup](https://swup.js.org) plugin for selectively updating fragments.

> **Note** Fragment Plugin hasn't reached the first stable version, yet. If you want to give it a
> try, we'd love to get your feedback about how it went in the plugin's [issues section](https://github.com/swup/fragment-plugin/issues)

- Replace dynamic fragments instead of the main content container, based on custom rules
- Improve orientation by animating only the parts of the page that have actually changed
- Give your site the polish and snappiness of a single-page app

> **Warning** Fragment Plugin hasn't reached the first stable version, yet. If you want to give it a
> try, we'd love to get your feedback about how it went in the plugin's [issues section](https://github.com/swup/fragment-plugin/issues)

## Use cases

Both of the following two scenarios require updating only a small content fragment instead of
performing a full page transition:

- a filter UI that live-updates its list of results on every interaction
- a detail overlay that shows on top of the currently open content

## Demo

[See the plugin in action](https://swup-fragment-plugin.netlify.app) in this interactive demo.

## Installation

Install the plugin from npm and import it into your bundle.

```bash
npm install @swup/fragment-plugin
```

```js
import SwupFragmentPlugin from '@swup/fragment-plugin';
```

Or include the minified production file from a CDN:

```html
<script src="https://unpkg.com/@swup/fragment-plugin@1"></script>
```

## How it works

When a visit is determined to be a fragment visit, the plugin will:

- **update only** the contents of the elements matching the rule's `fragments`
- **not update** the default [containers](https://swup.js.org/options/#containers) replaced on all other visits
- **wait** for CSS transitions on those fragment elements using [scoped animations](https://swup.js.org/options/#animation-scope)
- **preserve** the current scroll position upon navigation
<<<<<<< HEAD
- add a `to-fragment-[name]` class to the elements if the current `rule` has a `name` key
- **ignore** the visit completely if a fragment already matches the current visit's URL
=======
- add a `to-[name]` class to the elements if the current `rule` has a `name` key
- **ignore** fragments that already match the current visit's URL
>>>>>>> 78947f4f

## Example

### Content filter: only update a list of results

Imagine a website with a `/users/` page that displays a list of users. Above the user list, there
is a filter UI to choose which users to display. Selecting a filter will trigger a visit
to the narrowed-down user list at `/users/filter/x/`. The only part that has changed is the
list of users, so that's what we'd like to replace and animate instead of the whole content
container.

```html
<body>
  <header>Website</header>
  <main id="swup" class="transition-main">
    <h1>Users</h1>
    <!-- A list of filters for the users: selecting one will update the list below -->
    <ul>
      <a href="/users/filter/1/">Filter 1</a>
      <a href="/users/filter/2/">Filter 2</a>
      <a href="/users/filter/3/">Filter 2</a>
    </ul>
    <!-- The list of users, filtered by the criteria above -->
    <ul id="users">
      <li><a href="/user/1/">User 1</a></li>
      <li><a href="/user/2/">User 2</a></li>
      <li><a href="/user/3/">User 3</a></li>
    </ul>
  </main>
</body>
```

Using the Fragment Plugin, we can update **only** the `#users` list when clicking one of the filters.
The plugin expects an array of rules to recognize and handle fragment visits:

```js
const swup = new Swup({
  plugins: [
    new SwupFragmentPlugin({
      rules: [
        {
          from: '/users/:filter?',
          to: '/users/:filter?',
          fragments: ['#users']
        }
      ]
    })
  ]
});
```

Now we can add custom animations for our fragment rule:

```css
/*
* The default animation, for visits without matching fragment rules
*/
html.is-changing .transition-main {
  transition: opacity 250ms;
  opacity: 1;
}
html.is-animating .transition-main {
  opacity: 0;
}

/*
* The animation when filtering users
*/
#users.is-changing {
  transition: opacity 250ms;
}
#users.is-animating {
  opacity: 0;
}
```

## Options

```typescript
export type Options = {
  rules: Array<{
    from: string | string[];
    to: string | string[];
    fragments: string[];
    name?: string;
  }>;
  debug?: boolean;
};
```

### rules

The rules that define whether a visit will be considered a fragment visit. Each rule consists of
mandatory `from` and `to` URL paths, an array `fragments` of selectors, as well as an optional
`name` of this rule to allow scoped styling.

The rule's `from`/`to` paths are converted to a regular expression by [path-to-regexp](https://github.com/pillarjs/path-to-regexp) and matched against the current browser URL. If you want to create an either/or path, you can also provide an array of paths, for example `['/users/', '/users/filter/:filter']`.

```js
{
  rules: [
    {
      from: '/users/:filter?',
      to: '/users/:filter?',
      fragments: ['#users'],
      name: 'list'
    }
  ];
}
```

##### rule.from

Required, Type: `string | string[]` – The path(s) to match against the previous URL

##### rule.to

Required, Type: `string | string[]` – The path(s) to match against the next URL

##### rule.fragments

Required, Type: `string[]` – Selectors of containers to be replaced if the visit matches

##### rule.name

Optional, Type: `string` – A name for this rule to allow scoped styling, ideally in kebab-case

### debug

Type: `boolean`. Set to `true` for debug information in the console. Defaults to `false`.

```js
{
  debug: true;
}
```

## How rules are matched

- The first matching rule in your `rules` array will be used for the current visit
- If no rule matches the current visit, the default content containers defined in swup's options will be replaced

## How fragment containers are found

- The `fragments` of the matching rule need to be present in **both the current and the incoming document**
- For each selector in the `fragments` array, the **first** matching element in the DOM will be selected
- The plugin will check if a fragment already matches the new URL before replacing it

## Advanced use cases

Creating the rules for your fragment visits should be enough to enable dynamic updates on most
sites. However, there are some advanced use cases that require adding certain attributes to the
fragments themselves or to links on the page. These tend to be situations where overlays are
involved and swup doesn't know which page the overlay was opened from.

### Fragment Slot

Use `<swup-fragment-slot>` for invisible fragments.

Let's look at a list of users again. This time, we want to open each user's detail page in an overlay.
For that, we need an invisible slot for the overlay on the overview page, so that swup can replace
it when we click on one of the users:

```html
<section id="list">
  <ul>
    <li><a href="/user/1/">User 1</a></li>
    <li><a href="/user/2/">User 2</a></li>
    <li><a href="/user/3/">User 3</a></li>
  </ul>
</section>
<!-- the fragment slot for the overlay: -->
<div id="overlay"></div>
```

The above will work fine, but Fragment Plugin provides a custom element designed
specifically for this use case:

```diff
<section id="list">
  <ul>
    <li><a href="/user/1/">User 1</a></li>
    <li><a href="/user/2/">User 2</a></li>
    <li><a href="/user/3/">User 3</a></li>
  </ul>
</section>
-<div id="overlay"></div>
+<swup-fragment-slot id="overlay"></swup-fragment-slot>

```

`<swup-fragment-slot>` automatically...

<<<<<<< HEAD
- sets it's `transition-duration` and `animation-duration` to `10ms` so that you don't have to do it in your CSS
=======
- sets it's `transition-duration` and `animation-duration` to `1ms` so that you don't have to do it in your CSS
>>>>>>> 78947f4f
- hides itself from screen readers, since it's not relevant for the current page

Basically, it's the same as if you did this:

```html
<div
  id="overlay"
<<<<<<< HEAD
  style="transition-duration: 10ms; animation-duration: 10ms;"
=======
  style="transition-duration: 1ms; animation-duration: 1ms;"
>>>>>>> 78947f4f
  aria-hidden="true"
></div>
```

### Fragment URL

Use the `data-swup-fragment-url` attribute to uniquely identify fragments.

In scenarios where overlays are rendered on top of other content, leaving or closing the overlay to
the same URL it was opened from should ideally not update the content below the overlay as
nothing has changed. The fragment plugin will normally do that by keeping track of URLs. However,
when swup was initialized on a subpage with a visible overlay, the plugin doesn't know which URL
the overlaid content corresponds to. Hence, we need to tell it manually so it can ignore content
updates without changes.

```diff
<section id="list"
+  data-swup-fragment-url="/users/">
  <ul>
    <li>User 1</li>
    <li>User 2</li>
    <li>User 3</li>
  </ul>
</section>
<article id="overlay">
  <h1>User 1</h1>
  <p>Lorem ipsum dolor sit amet...</p>
</article>
```

### Link to fragment

Use the `data-swup-link-to-fragment` attribute to automatically update links pointing to a fragment.

Consider again an overlay rendered on top of other content. To implement a close button for that
overlay, we could ideally point a link at the URL of the content where the overlay is closed. The
fragment plugin will then handle the animation and replacing of the overlay. However, knowing
where to point that link requires knowing where the current overlay was opened from.

`data-swup-link-to-fragment` automates that by keeping the `href` attribute of a link in sync with the currently
tracked URL of the fragment matching the selector provided by the attribute. The code below will make sure the close button will always point at the last known URL of the `#list` fragment to allow seamlessly closing the overlay:

```diff
<section id="list"
  data-swup-fragment-url="/users/">
  <ul>
    <li>User 1</li>
    <li>User 2</li>
    <li>User 3</li>
  </ul>
</section>
<article id="overlay">
  <!-- `href` will be synced to the fragment URL of #list at runtime: -->
+  <a href="" data-swup-link-to-fragment="#list">Close</a>
  <h1>User 1</h1>
  <p>Lorem ipsum dolor sit amet...</p>
</article>
```

> **Note** To keep your markup semantic and accessible, we recommend you **always provide a default value** for the link's `href` attribute, even though it will be updated automatically at runtime:

```diff
<a
+ href="/users/"
  data-swup-link-to-fragment="#list">Close</a>
```<|MERGE_RESOLUTION|>--- conflicted
+++ resolved
@@ -1,6 +1,6 @@
 # Swup Fragment Plugin
 
-A [swup](https://swup.js.org) plugin for selectively updating fragments.
+A [swup](https://swup.js.org) plugin for selectively updating dynamic fragments.
 
 > **Note** Fragment Plugin hasn't reached the first stable version, yet. If you want to give it a
 > try, we'd love to get your feedback about how it went in the plugin's [issues section](https://github.com/swup/fragment-plugin/issues)
@@ -50,13 +50,8 @@
 - **not update** the default [containers](https://swup.js.org/options/#containers) replaced on all other visits
 - **wait** for CSS transitions on those fragment elements using [scoped animations](https://swup.js.org/options/#animation-scope)
 - **preserve** the current scroll position upon navigation
-<<<<<<< HEAD
-- add a `to-fragment-[name]` class to the elements if the current `rule` has a `name` key
-- **ignore** the visit completely if a fragment already matches the current visit's URL
-=======
 - add a `to-[name]` class to the elements if the current `rule` has a `name` key
 - **ignore** fragments that already match the current visit's URL
->>>>>>> 78947f4f
 
 ## Example
 
@@ -168,19 +163,19 @@
 }
 ```
 
-##### rule.from
+#### rule.from
 
 Required, Type: `string | string[]` – The path(s) to match against the previous URL
 
-##### rule.to
+#### rule.to
 
 Required, Type: `string | string[]` – The path(s) to match against the next URL
 
-##### rule.fragments
+#### rule.fragments
 
 Required, Type: `string[]` – Selectors of containers to be replaced if the visit matches
 
-##### rule.name
+#### rule.name
 
 Optional, Type: `string` – A name for this rule to allow scoped styling, ideally in kebab-case
 
@@ -212,13 +207,13 @@
 fragments themselves or to links on the page. These tend to be situations where overlays are
 involved and swup doesn't know which page the overlay was opened from.
 
-### Fragment Slot
-
-Use `<swup-fragment-slot>` for invisible fragments.
+### Fragment Placeholders
+
+Use `<swup-fragment-placeholder>` for invisible fragments.
 
 Let's look at a list of users again. This time, we want to open each user's detail page in an overlay.
-For that, we need an invisible slot for the overlay on the overview page, so that swup can replace
-it when we click on one of the users:
+For that, we need an invisible placeholder for the overlay on the overview page, so that swup can update
+it with the detail view when we click on one of the users:
 
 ```html
 <section id="list">
@@ -228,8 +223,7 @@
     <li><a href="/user/3/">User 3</a></li>
   </ul>
 </section>
-<!-- the fragment slot for the overlay: -->
-<div id="overlay"></div>
+<div id="overlay"><!-- nothing here, yet --></div>
 ```
 
 The above will work fine, but Fragment Plugin provides a custom element designed
@@ -244,29 +238,21 @@
   </ul>
 </section>
 -<div id="overlay"></div>
-+<swup-fragment-slot id="overlay"></swup-fragment-slot>
-
-```
-
-`<swup-fragment-slot>` automatically...
-
-<<<<<<< HEAD
++<swup-fragment-placeholder id="overlay"></swup-fragment-placeholder>
+
+```
+
+`<swup-fragment-placeholder>` automatically...
+
 - sets it's `transition-duration` and `animation-duration` to `10ms` so that you don't have to do it in your CSS
-=======
-- sets it's `transition-duration` and `animation-duration` to `1ms` so that you don't have to do it in your CSS
->>>>>>> 78947f4f
 - hides itself from screen readers, since it's not relevant for the current page
 
-Basically, it's the same as if you did this:
+It saves you from having to do this:
 
 ```html
 <div
   id="overlay"
-<<<<<<< HEAD
   style="transition-duration: 10ms; animation-duration: 10ms;"
-=======
-  style="transition-duration: 1ms; animation-duration: 1ms;"
->>>>>>> 78947f4f
   aria-hidden="true"
 ></div>
 ```
