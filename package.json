--- conflicted
+++ resolved
@@ -1,13 +1,8 @@
 {
   "name": "@swup/fragment-plugin",
   "amdName": "SwupFragmentPlugin",
-<<<<<<< HEAD
-  "version": "0.0.9",
-  "description": "A swup plugin for selectively updating dynamic fragments",
-=======
   "version": "0.0.11",
   "description": "Allow for swup to replace fragments instead of the default containers between selected page visits",
->>>>>>> 958eaac3
   "type": "module",
   "source": "src/index.ts",
   "main": "./dist/index.cjs",
@@ -49,7 +44,9 @@
     "url": "https://github.com/swup/fragment-plugin.git"
   },
   "dependencies": {
-    "@swup/plugin": "npm:@daun/swup-plugin@^3.0.0-rc.3"
+    "@swup/plugin": "npm:@daun/swup-plugin@^3.0.0-rc.3",
+    "path-to-regexp": "^6.2.1",
+    "scrl": "^2.0.0"
   },
   "devDependencies": {
     "swup": "npm:@daun/swup@^4.0.0-rc.17"
