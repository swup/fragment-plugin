--- conflicted
+++ resolved
@@ -1,9 +1,5 @@
 import PluginBase from '@swup/plugin';
 import ParsedRule from './inc/ParsedRule.js';
-<<<<<<< HEAD
-import type { Path, Visit } from 'swup';
-=======
->>>>>>> 08caf76a
 import Logger from './inc/Logger.js';
 import { handlePageView, cleanupFragmentElements, getFragmentVisit } from './inc/functions.js';
 import type { Route, Options, FragmentVisit } from './inc/types.js';
@@ -24,42 +20,6 @@
 	}
 }
 
-<<<<<<< HEAD
-// The interface for an augmented Fragment Element
-export interface FragmentElement extends Element {
-	__swupFragment?: {
-		url?: string;
-		selector?: string;
-		modalShown?: boolean;
-	};
-}
-
-/**
- * Represents a route from one to another URL
- */
-export type Route = {
-	from: string;
-	to: string;
-};
-
-export type RuleConditionCallback = (visit: Visit) => boolean;
-
-export type Rule = {
-	from: Path;
-	to: Path;
-	containers: string[];
-	name?: string;
-	scroll?: boolean | string;
-	focus?: boolean | string;
-	if?: RuleConditionCallback;
-};
-
-export type Options = {
-	rules: Rule[];
-	debug: boolean;
-};
-=======
->>>>>>> 08caf76a
 type RequireKeys<T, K extends keyof T> = Partial<T> & Pick<T, K>;
 type InitOptions = RequireKeys<Options, 'rules'>;
 
