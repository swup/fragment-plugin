--- conflicted
+++ resolved
@@ -125,15 +125,9 @@
 	 * Do special things if this is a fragment visit
 	 */
 	onTransitionStart = () => {
-<<<<<<< HEAD
 		if (this.selectedRule) {
 			this.setAnimationAttributes(this.selectedRule);
 			this.disableScrollingBehavior();
-=======
-		if (this.currentRule) {
-			this.setAnimationAttributes(this.currentRule);
-			this.disableScrollPluginForCurrentVisit();
->>>>>>> 9b3ffe60
 		}
 	};
 
@@ -151,7 +145,7 @@
 		this.cleanupAnimationAttributes();
 		this.restoreScrollingBehavior();
 		// Reset the current rule
-		this.selectedRule = undefined;
+		this.currentRule = undefined;
 	};
 
 	/**
@@ -174,19 +168,11 @@
 	/**
 	 * Restore the default scrolling behavior
 	 */
-<<<<<<< HEAD
 	restoreScrollingBehavior() {
 		if (!this.originalScrollTo) return;
 		// @ts-ignore
 		this.swup.scrollTo = this.originalScrollTo;
 	}
-=======
-	onTransitionEnd = () => {
-		this.cleanupAnimationAttributes();
-		// Reset the current rule
-		this.currentRule = undefined;
-	};
->>>>>>> 9b3ffe60
 
 	/**
 	 * Removes all fragment-related animation attributes from the `html` element
@@ -285,11 +271,7 @@
 	/**
 	 * Adds [data-fragment-url] to all fragments
 	 */
-<<<<<<< HEAD
-	prefillFragmentUrls() {
-=======
 	setFragmentUrls() {
->>>>>>> 9b3ffe60
 		this.rules.forEach(({ fragments: selectors }) => {
 			selectors.forEach((selector) => {
 				const fragment = document.querySelector(selector);
