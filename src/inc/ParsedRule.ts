--- conflicted
+++ resolved
@@ -1,11 +1,6 @@
 import { matchPath, classify, Location } from 'swup';
-<<<<<<< HEAD
-import type { Path, Visit } from 'swup';
-import type { Route, RuleConditionCallback } from '../SwupFragmentPlugin.js';
-=======
 import type { Path } from 'swup';
 import type { Route } from './types.js';
->>>>>>> 08caf76a
 import { dedupe } from './functions.js';
 import Logger, { highlight } from './Logger.js';
 import { __DEV__ } from './env.js';
